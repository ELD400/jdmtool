from __future__ import annotations

import argparse
import os
import pathlib
import struct
import zipfile
import datetime
import datetime as dt

from collections.abc import Callable
from enum import Enum
from io import BytesIO
from typing import BinaryIO

from .checksum import feat_unlk_checksum
from .taw import TAW_DATABASE_TYPES

FEAT_UNLK = 'feat_unlk.dat'


def decode_volume_id(encoded_vol_id: int) -> int:
    return ~((encoded_vol_id << 1 & 0xFFFFFFFF) | (encoded_vol_id >> 31)) & 0xFFFFFFFF


def encode_volume_id(vol_id: int) -> int:
    return ~((vol_id << 31 & 0xFFFFFFFF) | (vol_id >> 1)) & 0xFFFFFFFF


def truncate_system_id(system_id: int) -> int:
    return (system_id & 0xFFFFFFFF) + (system_id >> 32)


CONTENT1_LEN = 0x55   # 85
CONTENT2_LEN = 0x338  # 824

SEC_ID_OFFSET = 191

MAGIC1 = 0x1
MAGIC2 = 0x7648329A  # Hard-coded in GrmNavdata.dll
MAGIC3 = 0x6501

NAVIGATION_PREVIEW_START = 129
NAVIGATION_PREVIEW_END = 146

CHUNK_SIZE = 0x8000

# DATABASE CONTENT
DB_MAGIC = 0xA5DBACE1
DB_MAGIC2 = 0x63614030


class Feature(Enum):
    NAVIGATION = 0, 0, ['ldr_sys/avtn_db.bin', 'avtn_db.bin', '.System/AVTN/avtn_db.bin']
    CONFIG_ENABLE = 913, 2, []
    TERRAIN = 1826, 3, ['terrain_9as.tdb', 'trn.dat', '.System/AVTN/terrain.tdb', 'terrain.tdb']
    OBSTACLE = 2739, 4, ['terrain.odb', '.System/AVTN/obstacle.odb', 'obstacle.odb']
    APT_TERRAIN = 3652, 5, ['terrain.adb']
    CHARTVIEW = 4565, 6, ['Charts/crcfiles.txt', 'crcfiles.txt']
    SAFETAXI = 5478, 7, ['safetaxi.bin', '.System/AVTN/safetaxi.img', 'safetaxi.img']
    FLITE_CHARTS = 6391, 8, ['fc_tpc/fc_tpc.dat', 'fc_tpc.dat', '.System/AVTN/FliteCharts/fc_tpc.dat']
    BASEMAP = 7304, 10, ['bmap.bin']
    AIRPORT_DIR = 8217, 10, ['apt_dir.gca', 'fbo.gpi']
    AIR_SPORT = 9130, 10, ['air_sport.gpi', 'Poi/air_sport.gpi']
    NAVIGATION_2 = 10043, 10, []
    SECTIONALS = 10956, 10, ['rasters/rasters.xml', 'rasters.xml']  # IFR_VFR_CHARTS
    OBSTACLE2 = 11869, 10, ['standard.odb']
    NAV_DB2 = 12782, 10, ['ldr_sys/nav_db2.bin', 'nav_db2.bin']
    NAV_DB2_STBY = 13695, 10, []
    SYSTEM_COPY = 14608, 11, []
    CONFIG_ENABLE_NO_SERNO = 15521, 2, []
    SAFETAXI2 = 16434, 10, ['safetaxi2.gca']
    BASEMAP2 = 17347, 10, ['bmap2.bin']

    # Unknown Features and Offsets
    # LVL_4_CONFIG = 0, 1, []
    # INSTALLER_UNLOCK = 0, 9, []

    def __init__(self, offset: int, bit: int, filenames: list[str]):
        self.offset = offset
        self.bit = bit
        self.filenames = filenames


FILENAME_TO_FEATURE: dict[str, Feature] = {
    filename: feature
    for feature in Feature
    for filename in feature.filenames
}


def calculate_crc_and_preview_of_file(feature: Feature, filename: pathlib.Path) -> tuple[int, bytes]:
    chk = 0xFFFFFFFF

    with open(filename, 'rb') as fd:
        block = fd.read(CHUNK_SIZE)

        preview = block[NAVIGATION_PREVIEW_START:NAVIGATION_PREVIEW_END]
        while True:
            chk = feat_unlk_checksum(block, chk)
            next_block = fd.read(CHUNK_SIZE)
            if not next_block:
                break
            block = next_block

        if feature != Feature.CHARTVIEW:
            if chk != 0:
                raise ValueError(f"{filename} failed the checksum")
            chk = int.from_bytes(block[-4:], 'little')

    return chk, preview


def copy_with_feat_unlk(
        dest_dir: pathlib.Path, src: BinaryIO, filename: str,
        vol_id: int, security_id: int, system_id: int,
        progress_cb: Callable[[int], None]
) -> None:
    feature = FILENAME_TO_FEATURE.get(filename)
    if feature is None:
        raise ValueError(f"Unsupported filename: {filename}")

    preview = None
    dest_path = dest_dir / filename
    dest_path.parent.mkdir(parents=True, exist_ok=True)
    with open(dest_dir / filename, 'wb') as dest:
        last_block = block = src.read(CHUNK_SIZE)

        if feature == Feature.NAVIGATION:
            preview = block[NAVIGATION_PREVIEW_START:NAVIGATION_PREVIEW_END]

        chk = 0xFFFFFFFF
        while block:
            last_block = block
            dest.write(block)
            chk = feat_unlk_checksum(block, chk)
            progress_cb(len(block))

            block = src.read(CHUNK_SIZE)

    if chk != 0:
        raise ValueError(f"{filename} failed the checksum")

    checksum = int.from_bytes(last_block[-4:], 'little')

    update_feat_unlk(dest_dir, feature, vol_id, security_id, system_id, checksum, preview)


def update_feat_unlk(
        dest_dir: pathlib.Path, feature: Feature, vol_id: int, security_id: int,
        system_id: int, checksum: int, preview: bytes | None
) -> None:
    content1 = BytesIO()

    content1.write(MAGIC1.to_bytes(2, 'little'))
    content1.write(((security_id - SEC_ID_OFFSET + 0x10000) & 0XFFFF).to_bytes(2, 'little'))
    content1.write(MAGIC2.to_bytes(4, 'little'))
    content1.write((1 << feature.bit).to_bytes(4, 'little'))
    content1.write((0).to_bytes(4, 'little'))
    content1.write(encode_volume_id(vol_id).to_bytes(4, 'little'))

    if feature == Feature.NAVIGATION:
        content1.write(MAGIC3.to_bytes(2, 'little'))

    content1.write(checksum.to_bytes(4, 'little'))

    preview_len = NAVIGATION_PREVIEW_END - NAVIGATION_PREVIEW_START
    if feature == Feature.NAVIGATION:
        assert preview is not None and len(preview) == preview_len, preview
        content1.write(preview)
    else:
        content1.write(b'\x00' * preview_len)

    content1.write(b'\x00' * (CONTENT1_LEN - len(content1.getbuffer()) - 4))

    chk1 = feat_unlk_checksum(bytes(content1.getbuffer()))
    content1.write(chk1.to_bytes(4, 'little'))
    assert len(content1.getbuffer()) == CONTENT1_LEN, len(content1.getbuffer())

    content2 = BytesIO()
    
    content2.write((0).to_bytes(4, 'little'))

    content2.write(truncate_system_id(system_id).to_bytes(4, 'little'))

    content2.write(b'\x00' * (CONTENT2_LEN - len(content2.getbuffer()) - 4))

    chk2 = feat_unlk_checksum(bytes(content2.getbuffer()))
    content2.write(chk2.to_bytes(4, 'little'))
    assert len(content2.getbuffer()) == CONTENT2_LEN, len(content2.getbuffer())

    chk3 = feat_unlk_checksum(content1.getvalue() + content2.getvalue())

    # Why is there no mode that accomplishes both of these in one call?
    with open(dest_dir / FEAT_UNLK, 'ab'):
        pass
    with open(dest_dir / FEAT_UNLK, 'r+b') as out:
        out.seek(feature.offset)
        out.write(content1.getbuffer())
        out.write(content2.getbuffer())
        out.write(chk3.to_bytes(4, 'little'))


def display_all_content_of_feat_unlk(featunlk: pathlib.Path, show_missing=False) -> None:
    for feature in Feature:
        display_content_of_feat_unlk(featunlk, feature, show_missing)


def display_content_of_feat_unlk(featunlk: pathlib.Path, feature: Feature, show_missing=False) -> None:
    """ Feature_Fields
0x000 |------|------|------|------|------|------|------|------|------|------|------|------|------|------|------|------|
      | 0x01 | 0x00 |   SEC_ID    | 0x9A | 0x32 | 0x48 | 0x76 |       FEATURE BIT 1       |       FEATURE BIT 2       |
      |------|------|------|------|------|------|------|------|------|------|------|------|------|------|------|------|

NAV DB:
0x010 |------|------|------|------|------|------|------|------|------|------|------|------|------|------|------|------|
      |         VOLUME ID         | PREV |  REV |   FILE CRC  |                         DATE                          |
0x020 |------|------|------|------|------|------|------|------|------|------|------|------|------|------|------|------|
      |                                DATE                          |                  RESERVED                      |
      |------|------|------|------|------|------|------|------|------|------|------|------|------|------|------|------|

OTHER DB:
0x010 |------|------|------|------|------|------|------|------|------|------|------|------|------|------|------|------|
      |         VOLUME ID         |   FILE CRC  |                         RESERVED                                    |
0x020 |------|------|------|------|------|------|------|------|------|------|------|------|------|------|------|------|
      |                                                    RESERVED                                                   |
      |------|------|------|------|------|------|------|------|------|------|------|------|------|------|------|------|


0x030 |------|------|------|------|------|------|------|------|------|------|------|------|------|------|------|------|
      | RES  |        CARD SERIAL        |                              RESERVED                                      |
0x040 |------|------|------|------|------|------|------|------|------|------|------|------|------|------|------|------|
      |                                                    RESERVED                                                   |
0x050 |------|------|------|------|------|------|------|------|------|------|------|------|------|------|------|------|
      |      |        CRC BLOCK 1        |  UNIT COUNT |   RESERVED  |         SYSTEM ID 1       |     SYSTEM ID 2    |
0x060 |------|------|------|------|------|------|------|------|------|------|------|------|------|------|------|------|
      |  ..  |         SYSTEM ID 3       |        SYSTEM ID 4        |         SYSTEM ID 5       |     SYSTEM ID 6    |
      |------|------|------|------|------|------|------|------|------|------|------|------|------|------|------|------|
        ...
0x370 |------|------|------|------|------|------|------|------|------|------|------|------|------|------|------|------|
      |  ..  |         SYSTEM ID 199     |        SYSTEM ID 200      |          RESERVED         |      RESERVED      |
0x380 |------|------|------|------|------|------|------|------|------|------|------|------|------|------|------|------|
      |  ..  |         RESERVED          |        RESERVED           |          CRC BLOCK 2      |      FULL CRC      |
0x390 |------|------|------|------|------|------|------|------|------|------|------|------|------|------|------|------|
      |  ..  |
      |------|
    """
    print(f"\n---- {feature.name} ----")

    with open(featunlk, 'rb') as fd:
        fd.seek(feature.offset)

        content1_bytes = fd.read(CONTENT1_LEN)
        if all(b == 0 for b in content1_bytes):
            print("* No content")
            return
        chk1 = feat_unlk_checksum(content1_bytes)
        if chk1 != 0:
            raise ValueError("Content1 failed the checksum")

        content2_bytes = fd.read(CONTENT2_LEN)
        chk2 = feat_unlk_checksum(content2_bytes)
        if chk2 != 0:
            raise ValueError("Content2 failed the checksum")

        overall_chk = fd.read(4)
        chk3 = feat_unlk_checksum(content2_bytes + overall_chk, 0)
        if chk3 != 0:
            raise ValueError(f"Content failed the checksum: {chk3:08x}")

    content1 = BytesIO(content1_bytes[:-4])

    magic = int.from_bytes(content1.read(2), 'little')
    if magic != MAGIC1:
        raise ValueError(f"Unexpected magic number: 0x{magic:04X}")

    security_id = (int.from_bytes(content1.read(2), 'little') + SEC_ID_OFFSET) & 0xFFFF
    device_model_val = TAW_DATABASE_TYPES.get(security_id, "Unknown")
    print(f"* garmin_sec_id: {security_id}, device_model: ({device_model_val})")

    magic = int.from_bytes(content1.read(4), 'little')
    if magic != MAGIC2:
        raise ValueError(f"Unexpected magic number: 0x{magic:08X}")

    file_feature_bit = int.from_bytes(content1.read(4), 'little')
    if file_feature_bit != 1 << feature.bit:
        raise ValueError(f"Incorrect bit: file: {file_feature_bit:04x}, expected: {1 << feature.bit:04x}")

    if not all(b == 0 for b in content1.read(4)):
        raise ValueError("Expected zeros")

    vol_id = decode_volume_id(int.from_bytes(content1.read(4), 'little'))
    print(f"* Volume ID: {vol_id:08X}")

    if feature == Feature.NAVIGATION:
        magic = int.from_bytes(content1.read(2), 'little')
        if magic != MAGIC3:
            raise ValueError(f"Unexpected magic number: 0x{magic:04X}")

    expected_chk = int.from_bytes(content1.read(4), 'little')
    expected_preview = content1.read(17)

    if feature != Feature.NAVIGATION:
        if not all(b == 0 for b in expected_preview):
            raise ValueError("Expected zeros in the content")

        # read 2 Bytes to be at same offset as Feature.NAVIGATION
        byte = content1.tell()
        if not all(b == 0 for b in content1.read(2)):
            if show_missing:
                print("- Expected zeros in the content but got: ", [hex(x) for x in content1_bytes[byte:byte + 2]])
            else:
                print("- Expected zeros in the content")

    for filename in feature.filenames:
        dat_file = featunlk.parent.joinpath(filename)
        if dat_file.is_file():
            crc, preview = calculate_crc_and_preview_of_file(feature, dat_file)

            # wrong file
            if crc != expected_chk:
                print(f'- {dat_file} exists, but has wrong CRC')
                continue

            print(f'* {dat_file} has correct CRC')

            if feature == Feature.NAVIGATION and expected_preview != preview:
                raise ValueError("Preview data mismatch")

            display_content_of_dat_file(feature, dat_file)
            break
    else:
        print('- Unknown Filename or CRC not found in files')
        print('* Expected Chk: ', hex(expected_chk))

    # OFFSET 0x2B
    byte = content1.tell()
    if not all(b == 0 for b in content1.read(8)):
        if show_missing:
            print("- Expected zeros in the content but got: ", [hex(x) for x in content1_bytes[byte:byte + 8]])
        else:
            print("- Expected zeros in the content")

    # OFFSET 0x33
    card_id = int.from_bytes(content1.read(4), 'little')
    if card_id != 0:
        print(f'* Card ID: 0x{card_id:08x}')

    byte = content1.tell()
    if not all(b == 0 for b in content1.read()):
        if show_missing:
            print("- Expected zeros in the content but got: ", [hex(x) for x in content1_bytes[byte:-4]])
        else:
            print("- Expected zeros in the content")

    # start CONTENT2
    content2 = BytesIO(content2_bytes[:-4])
    unit_count = int.from_bytes(content2.read(2), 'little')

    byte = content2.tell()
    if not all(b == 0 for b in content2.read(2)):
        if show_missing:
            print("- Expected zeros in the content2 but got: ", [hex(x) for x in content2_bytes[byte:byte + 2]])
        else:
            print("- Expected zeros in the content2")

    system_id = int.from_bytes(content2.read(4), 'little')

    if unit_count != 0:
        print(f'* Still allowed onto {unit_count} systems')
    else:
        print(f"* Truncated avionics_id: {system_id:08X}")
        possible_system_ids = [system_id - i | i << 32 for i in range(1, 4)]
        print(f"  (Possible values: {', '.join(f'{v:X}' for v in possible_system_ids)}, ...)")

    byte = content2.tell()
    if not all(b == 0 for b in content2.read()):
        if show_missing:
            print("- Expected zeros in the content2 but got: ", [hex(x) for x in content2_bytes[byte: -4]])
        else:
            print("- Expected zeros in the content2")


<<<<<<< HEAD
def display_content_of_dat_file(dat_file: pathlib.Path):
    feature = FILENAME_TO_FEATURE.get(dat_file.name)
    format_date = "%d-%b-%Y"

=======
def display_content_of_dat_file(feature: Feature, dat_file: pathlib.Path):
>>>>>>> 7fa3b24b
    if feature in (Feature.SAFETAXI2, ) and zipfile.is_zipfile(dat_file):
        with zipfile.ZipFile(dat_file, 'r') as zip_fp:
            with zip_fp.open('safetaxi2.bin') as fd:
                header_bytes = fd.read(0x200)
                fd.seek(-0x102, os.SEEK_END)
                footer_bytes = fd.read(0x102)
                footer2_bytes = ''
    elif (feature not in (Feature.CHARTVIEW,) ):
        with open(dat_file, 'rb') as fd:
            header_bytes = fd.read(0x200)
            fd.seek(-0x102, os.SEEK_END)
            footer_bytes = fd.read(0x102)
            fd.seek(-0x1F2, os.SEEK_END)
            footer2_bytes = fd.read(0x1F2)

    if feature in (Feature.NAVIGATION, Feature.NAV_DB2):
        (region, year, man, _) = [x.strip() for x in header_bytes[0x9f:0xEF].decode('ascii').split("\0")]
        print(f'** Region: {region}')
        print(f'** {year}')
        print(f'** {man}')

        print('** Revision: ' + chr(header_bytes[0x92]))
        (cycle, f_month, f_day, f_year, t_month, t_day, t_year) = struct.unpack('<HBBHBBH', header_bytes[0x81:0x81+0xa])
        print('** Cycle: ', cycle)
        cus_date1 = datetime.date(f_year, f_month, f_day).strftime(format_date).upper()
        cus_date2 = datetime.date(t_year, t_month, t_day).strftime(format_date).upper()
        print(f'** Effective {cus_date1} to {cus_date2}')
    elif feature in (Feature.OBSTACLE, ):
        if header_bytes[0x30:0x30+10] == b'Garmin Ltd':
            print('** ' + header_bytes[0x30:0x30+10].decode('ascii'))
            (f_day, f_month, f_year) = struct.unpack('<HHH', header_bytes[0x10:0x10+0x6])
            (t_day, t_month, t_year) = struct.unpack('<HHH', header_bytes[0x92:0x92+0x6])
            cus_date1 = datetime.date(f_year, f_month, f_day).strftime(format_date).upper()
            cus_date2 = datetime.date(t_year, t_month, t_day).strftime(format_date).upper()
            print(f'** Effective {cus_date1} to {cus_date2}')
        else:
            print('** Cycle: ' + footer_bytes[0x4:0x4+4].decode('ascii'))
            print('** ' + footer_bytes[0x20:0x20+11].decode('ascii'))
            print('** ' + footer_bytes[0x2B:0x2B+20].decode('ascii'))
            print('** ' + footer_bytes[0x98:0x98+20].decode('ascii'))
    elif feature in (Feature.TERRAIN,):
        print(f"DB_MAGIC: 0x{int.from_bytes(header_bytes[0:4], 'little'):08X}")
        print('** ' + header_bytes[0x58:0x58+20].decode('ascii'))
        print('** Cycle: ' + footer2_bytes[0x1:0x1+4].decode('ascii'))
        print('** ' + header_bytes[0x78:0x78+12].decode('ascii'))
        print('** ' + header_bytes[0x86:0x86+4].decode('ascii'))
        print('** ' + header_bytes[0x8c:0x8c+4].decode('ascii'))
    elif feature in (Feature.OBSTACLE2, Feature.SAFETAXI2):
        if DB_MAGIC != int.from_bytes(footer_bytes[0:4], 'little'):
            print('WRONG MAGIC!!')
            print(f"0x{int.from_bytes(footer_bytes[0:4], 'little'):08X}")
        print('** ' + footer_bytes[-0x6a:-0x61].decode('ascii')) 
        print('** ' + footer_bytes[4:8].decode('ascii'))
        print('** ' + footer_bytes[28:43].decode('ascii'))
        print('** ' + footer_bytes[43:43+30].decode('ascii'))
        print('** ' + footer_bytes[152:152+20].decode('ascii'))
        (f_month, f_day, f_year) = struct.unpack('<BBH', footer_bytes[-0xFA:-0xFA+0x4])
        (t_month, t_day, t_year) = struct.unpack('<BBH', footer_bytes[-0xF6:-0xF6+0x4])
        cus_date1 = datetime.date(f_year, f_month, f_day).strftime(format_date).upper()
        cus_date2 = datetime.date(t_year, t_month, t_day).strftime(format_date).upper()
        print(f'** Effective {cus_date1} to {cus_date2}')
        
        
    elif feature in (Feature.AIRPORT_DIR, ):
        if (DB_MAGIC == int.from_bytes(footer_bytes[0:4], 'little')):
            # print('DBMAGIC = DB_MAGIC')
            print('** Cycle: ' + footer_bytes[0x4:0x4+4].decode('ascii'))
            (f_month, f_day, f_year, t_month, t_day, t_year) = struct.unpack('<BBHBBH', footer_bytes[0x8:0x8+8])
            cus_date1 = datetime.date(f_year, f_month, f_day).strftime(format_date).upper()
            cus_date2 = datetime.date(t_year, t_month, t_day).strftime(format_date).upper()
            print(f'** Effective {cus_date1} to {cus_date2}')
            print('** ' + footer_bytes[0x20:0x20+11].decode('ascii'))
            print('** ' + footer_bytes[0x2B:0x2B+20].decode('ascii'))
            print('** ' + footer_bytes[0x98:0x98+20].decode('ascii'))
        if (DB_MAGIC2 == int.from_bytes(footer_bytes[0:4], 'little')):
            # print('DBMAGIC = DB_MAGIC2')
            print('** ' + header_bytes[0x54:0x54+40].decode('ascii'))
            cus_date1 = dt.date.fromordinal(int.from_bytes(header_bytes[0xCA:0xCA+4], 'little')- 3840609).strftime("%d-%b-%Y").upper()
            cus_date2 = dt.date.fromordinal(int.from_bytes(header_bytes[0x94:0x94+4], 'little')- 3840611).strftime("%d-%b-%Y").upper()
            cus_date3 = dt.date.fromordinal(int.from_bytes(header_bytes[0x90:0x90+4], 'little')- 3840609).strftime("%d-%b-%Y").upper()
            print(f'** Effective {cus_date1} to {cus_date2}')
        if (DB_MAGIC != int.from_bytes(footer_bytes[0:4], 'little') and
            DB_MAGIC2 != int.from_bytes(footer_bytes[0:4], 'little')):
            print('!= DB_MAGIC and != DB_MAGIC2')
            print('WRONG MAGIC!!')
            print(f"0x{int.from_bytes(footer_bytes[0:4], 'little'):08X}")
    elif feature in (Feature.FLITE_CHARTS, ):
        print('** ' + header_bytes[0x18:0x18+12].decode('ascii'))
        print('** ' + header_bytes[0x24:0x24+20].decode('ascii'))
        print('** ' + header_bytes[0x95:0x95+20].decode('ascii'))
        (f_month, f_day, f_year) = struct.unpack('<BBH', header_bytes[0x6:0x6+0x4])
        (t_month, t_day, t_year) = struct.unpack('<BBH', header_bytes[0x0A:0x0A+0x4])
        cus_date1 = datetime.date(f_year, f_month, f_day).strftime(format_date).upper()
        cus_date2 = datetime.date(t_year, t_month, t_day).strftime(format_date).upper()
        print(f'** Effective {cus_date1} to {cus_date2}')    
    elif feature in (Feature.CHARTVIEW, ):
        with open(dat_file.parent / 'chartview.hif', 'rb') as fd:
            header_bytes = fd.read(0x200)
        print('** ' + header_bytes[0x0A:0x0A+9].decode('ascii'))
        print('** Cycle: ' + header_bytes[0x23:0x23+7].decode('ascii'))
        with open(dat_file.parent / 'charts.ini', 'rb') as fd:
            header_bytes = fd.read(0x200)
        cus_date1 = dt.date.fromordinal(int(header_bytes[30:30+7].decode('ascii'))- 1721424).strftime(format_date).upper()
        cus_date2 = dt.date.fromordinal(int(header_bytes[59:59+7].decode('ascii'))- 1721424).strftime(format_date).upper()
        print(f'** Effective {cus_date1} to {cus_date2}') 
    elif feature in (Feature.SAFETAXI, Feature.BASEMAP, Feature.BASEMAP2):
        xor_byte = header_bytes[0x00]
        if xor_byte:
            print(f'** XOR BYTE: {xor_byte:02x}')

        if header_bytes[16:22] != b'DSKIMG':
            raise ValueError('No DSKIMG file')

        if header_bytes[0x41:0x47] != b'GARMIN':
            print(header_bytes[0x41:0x46])
            raise ValueError('File is not by GARMIN')

        map_version = str(header_bytes[0x08]) + '.' + str(header_bytes[0x09])
        print(f'** MAP Version: {map_version}')

        update_month = int(header_bytes[0x0a])
        update_year = int(header_bytes[0x0b]) + 1900
        print(f'** Update: {update_month}/{update_year}')

        name = header_bytes[0x49:0x49+20].decode('ascii')
        print(f'** {name}')
        cycle = header_bytes[0x59:0x59+4].decode('ascii')
        print(f'** Cycle: {cycle}')
        description = header_bytes[0x65:0x83].decode('ascii')
        if description.strip():
            print(f'** {description}')
        year = int.from_bytes(header_bytes[0x39:0x39+2], 'little')
        month = int(header_bytes[0x3B])
        day = int(header_bytes[0x3c])
        cus_date1 = datetime.date(year, month, day).strftime(format_date).upper()
        print(f'** Creation Date: {cus_date1}')

        release = int.from_bytes(header_bytes[0x87:0x89], 'little')

        if int.from_bytes(header_bytes[0x83:0x85], 'little') == 0xDEAD:
            version = str(header_bytes[0x85]) + '.' + str(header_bytes[0x86])
            release = int.from_bytes(header_bytes[0x87:0x89], 'little')
            print(f'** Creation Software Version: {version} ({release})')
        if feature in (Feature.SAFETAXI, ):
            #Todo find the reel formula to culculate date in future
            cus_date1 = dt.date.fromordinal(int(int.from_bytes(header_bytes[0x20:0x20+2], 'little')/135)+739221).strftime("%d-%b-%Y").upper()
            cus_date2 = dt.date.fromordinal(int(int.from_bytes(header_bytes[0x22:0x22+2], 'little')/135)+739221).strftime("%d-%b-%Y").upper()
            print(f'** Effective {cus_date1} to {cus_date2}')
    elif feature in (Feature.SECTIONALS,):
        print('** Cycle: ' + header_bytes[101:101+4].decode('ascii'))
        cus_date1 = dt.datetime.strptime(header_bytes[171:171+10].decode('ascii'), "%m/%d/%Y").date().strftime(format_date).upper()
        print(f'** Effective_date: {cus_date1}')       
        print('** ' + header_bytes[216:216+21].decode('ascii'))
    elif feature in (Feature.AIR_SPORT,):
        print('** header_bytes')
        print('** ' + header_bytes[0x18:0x2A].decode('ascii'))
        print('** ' + header_bytes[0x5A:0x76].decode('ascii'))
        print('** ' + header_bytes[0x7B:0x89].decode('ascii'))
        cus_date1 = dt.date.fromordinal(int.from_bytes(header_bytes[0x8C:0x8C+4], 'little')+ 490625).strftime("%d-%b-%Y").upper()
        cus_date2 = dt.date.fromordinal(int.from_bytes(header_bytes[0x90:0x90+4], 'little')+ 491001).strftime("%d-%b-%Y").upper()
        print(f'** Effective {cus_date1} to {cus_date2}')
    else:  # Feature.APT_TERRAIN
        print('** UNKNOWN DATA TYPE')
        print(header_bytes)


def main():
    parser = argparse.ArgumentParser(description="Read the contents of a featunlk.dat/feat_unlk.dat file")
    parser.add_argument(
        '-f',
        '--feature',
        help="Only verify info for one specific Feature (by name or file path). "
             "CRC will be checked against file in same folder/subfolder of featunlk.dat/feat_unlk.dat file.",
    )
    parser.add_argument(
        "featunlk",
        metavar="featunlk.dat",
        help="Path to the featunlk.dat/feat_unlk.dat file",
    )

    args = parser.parse_args()

    if args.feature is None:
        display_all_content_of_feat_unlk(pathlib.Path(args.featunlk), True)
    else:
        try:
            feature = Feature[args.feature]
        except KeyError:
            feature = FILENAME_TO_FEATURE.get(args.feature)

            if feature is None:
                print(f"Unsupported feature: {args.feature}")
                print()
                print("Supported feature names and file paths:")
                for f in Feature:
                    print(f"  {f.name}: {', '.join(f.filenames)}")
                return 1

        display_content_of_feat_unlk(pathlib.Path(args.featunlk), feature, True)

    return 0<|MERGE_RESOLUTION|>--- conflicted
+++ resolved
@@ -380,15 +380,10 @@
         else:
             print("- Expected zeros in the content2")
 
-
-<<<<<<< HEAD
 def display_content_of_dat_file(dat_file: pathlib.Path):
     feature = FILENAME_TO_FEATURE.get(dat_file.name)
     format_date = "%d-%b-%Y"
 
-=======
-def display_content_of_dat_file(feature: Feature, dat_file: pathlib.Path):
->>>>>>> 7fa3b24b
     if feature in (Feature.SAFETAXI2, ) and zipfile.is_zipfile(dat_file):
         with zipfile.ZipFile(dat_file, 'r') as zip_fp:
             with zip_fp.open('safetaxi2.bin') as fd:
